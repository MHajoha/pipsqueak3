--- conflicted
+++ resolved
@@ -17,12 +17,10 @@
 
 import pytest
 
-<<<<<<< HEAD
 from Modules.epic import Epic
-=======
 from Modules.user import User
 from Modules.context import Context
->>>>>>> 434c8988
+
 from config import setup_logging
 from tests.mock_bot import MockBot
 
