"""
test_permissions.py

Tests for the permissions module

Copyright (c) 2018 The Fuel Rats Mischief,
All rights reserved.

Licensed under the BSD 3-Clause License.

See LICENSE.md

This module is built on top of the Pydle system.

"""
from itertools import product

import pytest

from Modules import permissions
from Modules.permissions import require_permission
<<<<<<< HEAD
from Modules.rat_command import command
import Modules.rat_command as Commands
from tests.mock_bot import MockBot
=======
from Modules.rat_command import Commands
>>>>>>> 55879325


# registration is done in setUp
@require_permission(permissions.OVERSEER)
async def restricted(context):
    await context.reply("Restricted command was executed.")


@pytest.fixture
def Setup_fx(bot_fx):
    """Sets up the test environment"""
    Commands._flush()
    Commands.bot = bot_fx
    Commands.command("restricted")(restricted)


@pytest.mark.usefixtures("Setup_fx")
class TestPermissions(object):

    def test_permission_greater(self):
        """
        Tests if Permission_a > Permission_b functions correctly.
        :return:
        """
        assert permissions.RAT > permissions.RECRUIT
        assert permissions.ADMIN > permissions.RAT
        assert not permissions.RAT > permissions.TECHRAT

    def test_permission_lesser(self):
        """
        Tests if Permission_a < Permission_b correctly.
        :return:
        """
        assert permissions.RECRUIT < permissions.RAT
        assert permissions.RAT < permissions.TECHRAT
        assert not permissions.ORANGE < permissions.TECHRAT

    def test_permission_le(self):
        """
        Tests if Permission_a <= Permission_b correctly.
        :return:
        """
        assert permissions.ADMIN <= permissions.ADMIN
        assert not permissions.ADMIN <= permissions.RAT
        assert permissions.ADMIN <= permissions.ORANGE

    def test_permission_ge(self):
        """
        Tests if Permission_a <= Permission_b correctly.
        :return:
        """
        assert permissions.ADMIN >= permissions.ADMIN
        assert permissions.ADMIN >= permissions.RAT
        assert not permissions.ADMIN >= permissions.ORANGE

    def test_permission_equal(self):
        """
        Verifies that Permission_a == Permission_b
        :return:
        """
        assert permissions.RAT == permissions.RAT
        assert permissions.TECHRAT == permissions.TECHRAT
        assert permissions.ADMIN == permissions.NETADMIN

    def test_permission_not_equal(self):
        """
        Verifies that Permission_a != Permission_b
        :return:
        """
        assert permissions.RAT != permissions.TECHRAT
        assert permissions.DISPATCH != permissions.ORANGE

    @pytest.mark.asyncio
    async def test_restricted_command_inferior(self, bot_fx):
        await Commands.trigger("!restricted", "some_recruit", "#somechannel")
        assert {
                   "target": "#somechannel",
                   "message": permissions.OVERSEER.denied_message
               } in bot_fx.sent_messages

    @pytest.mark.asyncio
    async def test_restricted_command_exact(self, bot_fx):
        await Commands.trigger("!restricted", "some_ov", "#somechannel")
        assert {
                   "target": "#somechannel",
                   "message": "Restricted command was executed."
               } in bot_fx.sent_messages

    @pytest.mark.asyncio
    async def test_restricted_command_superior(self, bot_fx):
        await Commands.trigger("!restricted", "some_admin", "#somechannel")
        assert {
                   "target": "#somechannel",
                   "message": "Restricted command was executed."
               } in bot_fx.sent_messages

    @pytest.mark.asyncio
    async def test_restricted_command_not_identified(self, bot_fx):
        await Commands.trigger("!restricted", "authorized_but_not_identified",
                               "#somechannel")
        assert {
                   "target": "#somechannel",
                   "message": permissions.OVERSEER.denied_message
               } in bot_fx.sent_messages

    def test_hash(self):
        for perm1, perm2 in product(permissions._by_vhost.values(), permissions._by_vhost.values()):
            if perm1 == perm2:
                assert hash(perm1) == hash(perm2)
            else:
                assert hash(perm1) != hash(perm2)<|MERGE_RESOLUTION|>--- conflicted
+++ resolved
@@ -17,15 +17,9 @@
 
 import pytest
 
+import Modules.rat_command as Commands
 from Modules import permissions
 from Modules.permissions import require_permission
-<<<<<<< HEAD
-from Modules.rat_command import command
-import Modules.rat_command as Commands
-from tests.mock_bot import MockBot
-=======
-from Modules.rat_command import Commands
->>>>>>> 55879325
 
 
 # registration is done in setUp
