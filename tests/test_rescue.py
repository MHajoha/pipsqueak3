--- conflicted
+++ resolved
@@ -64,11 +64,7 @@
     Validates the UUID of rescue_sop_fx._id
     """
     result = UUID(rescue_sop_fx._id.hex, version=4)
-<<<<<<< HEAD
-    assert rescue_sop_fx.case_id == result
-=======
     assert rescue_sop_fx.uuid == result
->>>>>>> 6f8600b0
 
 
 def test_client_is_set(rescue_sop_fx):
@@ -147,7 +143,6 @@
     """
     # Set without error, expected type
     rescue_sop_fx.rats = ['SomeRat', 'AnotherRat', 'NeedsTail']
-<<<<<<< HEAD
 
     with pytest.raises(TypeError):
         rescue_sop_fx.rats = 'Some Rat Another Rat Needs My Tail'
@@ -339,199 +334,6 @@
     """
     with pytest.raises(ValueError, message="Assigned rat does not have a known API ID"):
         await rescue_sop_fx.add_rat(rat=rat_no_id_fx)
-=======
->>>>>>> 6f8600b0
-
-    with pytest.raises(TypeError):
-        rescue_sop_fx.rats = 'Some Rat Another Rat Needs My Tail'
-
-
-@pytest.mark.parametrize("expected_quote, expected_author", [('5 min o2', 'BadAzz'),
-                                                             ('2600LS from star', 'Unzolver'),
-                                                             ('1:30 o2, client @station', 'T3str')]
-                         )
-def test_rescue_quotes_list(rescue_sop_fx, expected_quote, expected_author):
-    """
-    Verifies quotes are added and returned properly.
-    """
-    # Add Quote
-    rescue_sop_fx.add_quote(expected_quote, expected_author)
-
-    # Check if Quote/Author match.
-    for quote in rescue_sop_fx.quotes:
-        assert quote.message == expected_quote
-        assert quote.author == expected_author
-
-
-def test_rescue_quotes_without_author(rescue_sop_fx):
-    """
-    Verify quote is accepted without an author.
-    """
-    # Define and add quote
-    expected_quote = 'Houston, we have a problem'
-    rescue_sop_fx.add_quote(expected_quote)
-
-    # Check the quote we added is correct.
-    for quote in rescue_sop_fx.quotes:
-        assert quote.message == expected_quote
-
-
-def test_rescue_quotes(rescue_sop_fx):
-    """
-    Verifies quotes receives and returns a list.  Should return
-    a ValueError if the incorrect type is supplied.
-
-    This is NOT normally set, in production use .add_quote
-    """
-    expected_quotes = ['This is a quote', 'Here is another Quote']
-    rescue_sop_fx.quotes = expected_quotes
-    assert rescue_sop_fx.quotes == expected_quotes
-
-    with pytest.raises(ValueError):
-        rescue_sop_fx.quotes = 'I like Trains, Some Kid, 2010'
-
-
-def test_epic_rescue_attached(epic_fx):
-    """
-    Verifies Epic obj data attached to rescue is returned properly.
-    """
-    # Create local rescue object
-    test_rescue = Rescue(uuid4(), 'TestClient', 'Alioth', 'Test_Client', epic=[epic_fx])
-
-    for epic in test_rescue.epic:
-        assert epic.notes == 'my notes package'
-        assert str(epic.uuid) != ''
-
-
-@pytest.mark.parametrize('expected_title', ['Operation Unit Hazing', 'Dumbo Drop', 'Delight'])
-def test_rescue_title(rescue_sop_fx, expected_title):
-    """
-    Verifies title is unset by default, and verifies new title is reflected.
-    """
-    assert rescue_sop_fx.title is None
-
-    # Set a title
-    rescue_sop_fx.title = expected_title
-
-    # Assert again
-    assert rescue_sop_fx.title == expected_title
-
-
-def test_rescue_title_type_error(rescue_sop_fx):
-    """
-    Verifies Rescue.Title returns a TypeError not passed 'None' or str.
-    """
-    with pytest.raises(TypeError):
-        rescue_sop_fx.title = ['Garbage', 'Pail']
-
-    # Causing an Error when Rescue.title = None fails:
-    rescue_sop_fx.title = None
-
-
-def test_rescue_first_limpet(rescue_sop_fx, rat_good_fx):
-    """
-    Verifies first limpet is set and returned properly.
-    """
-    # Pass UUID to first_limpet
-    rescue_sop_fx.first_limpet = rat_good_fx.uuid
-    assert rescue_sop_fx.first_limpet == rat_good_fx.uuid
-
-    # Pass something immutable and verify the coercion into UUID fails,
-    # raising a TypeError from Rescue module
-    with pytest.raises(TypeError):
-        rescue_sop_fx.first_limpet = rat_good_fx
-
-
-def test_rescue_board_index(rescue_plain_fx):
-    """
-    Verifies board index is NOT set without a rescue attached
-    """
-    # Do not set board index
-    test_rescue = Rescue(uuid4(), 'Test_Client', 'AliothJr', 'TestClient')
-    assert test_rescue.board_index is None
-
-    # Add rescue fixture
-    test_rescue = rescue_plain_fx
-    assert test_rescue.board_index == 42
-
-    # Add a negative int for board index, ensuring ValueError is thrown
-    with pytest.raises(ValueError):
-        test_rescue.board_index = -99
-
-    # Add incorrect type, ensuring TypeError is thrown
-    with pytest.raises(TypeError):
-        test_rescue.board_index = 'Index!'
-
-
-def test_marked_for_deletion(mark_for_deletion_plain_fx, mark_for_deletion_fx, rescue_plain_fx):
-    """
-    Verifies MFD object is settable and returns proper data
-    """
-    # Verify linkage
-    rescue_plain_fx.marked_for_deletion = mark_for_deletion_plain_fx
-    assert not rescue_plain_fx.marked_for_deletion.marked
-
-    # Build test MFD Object
-    test_mark_for_deletion = mark_for_deletion_fx
-
-    # Verify Test MFD Object
-    rescue_plain_fx.marked_for_deletion = test_mark_for_deletion
-    assert rescue_plain_fx.marked_for_deletion.marked == mark_for_deletion_fx.marked
-    assert rescue_plain_fx.marked_for_deletion.reporter == mark_for_deletion_fx.reporter
-    assert rescue_plain_fx.marked_for_deletion.reason == mark_for_deletion_fx.reason
-
-
-def test_marked_for_deletion_type_errors(rescue_plain_fx):
-    """
-    Verifies TypeError is thrown when the wrong type is passed to MFD
-    """
-    # Check TypeError Assertion
-    with pytest.raises(TypeError):
-        rescue_plain_fx.marked_for_deletion = ['Improper List']
-
-    with pytest.raises(TypeError):
-        rescue_plain_fx.marked_for_deletion = 'This is not a valid reason'
-
-    with pytest.raises(TypeError):
-        rescue_plain_fx.marked_for_deletion = {'Reason 123': 'Bowl of Petunias'}
-
-
-def test_rescue_lang_id_constructor(rescue_sop_fx):
-    """
-    Verifies Language_ID is returned
-    """
-    # Defaults to EN
-    assert rescue_sop_fx.lang_id == 'EN'
-
-
-@pytest.mark.parametrize("garbage", [None, 42, -2.2, uuid4()])
-def test_lang_id_garbage(garbage, rescue_plain_fx: Rescue):
-    """
-    Verifies throwing garbage types at Rescue.lang_id results in a TypeError
-    Args:
-        garbage (): Garbage to throw
-        rescue_plain_fx (Rescue): Plain rescue Fixture
-    """
-    with pytest.raises(TypeError):
-        rescue_plain_fx.lang_id = garbage
-
-
-def test_platform_raises_type_error(rescue_sop_fx):
-    """
-    Verifies that Rescue.Platform properly raises a TypeError when the
-    wrong value is supplied.
-    """
-    with pytest.raises(TypeError):
-        rescue_sop_fx.platform = 'Xbox'
-
-
-@pytest.mark.asyncio
-async def test_add_rats_bad_id(rat_no_id_fx, rescue_sop_fx):
-    """
-    Verifies attempting to add a rat that does not have a API id fails as expected
-    """
-    with pytest.raises(ValueError, message="Assigned rat does not have a known API ID"):
-        await rescue_sop_fx.add_rat(rat=rat_no_id_fx)
         assert rat_no_id_fx not in rescue_sop_fx.rats
 
 
@@ -580,19 +382,11 @@
             rescue_plain_fx (Rescue): Rescue fixture
 
     """
-<<<<<<< HEAD
 
     rescue_plain_fx.irc_nickname = test_input
     assert rescue_plain_fx.irc_nickname == test_input
 
 
-=======
-
-    rescue_plain_fx.irc_nickname = test_input
-    assert rescue_plain_fx.irc_nickname == test_input
-
-
->>>>>>> 6f8600b0
 @pytest.mark.parametrize("garbage", [None, 42, -2.2, uuid4()])
 def test_lang_id_garbage(garbage, rescue_plain_fx: Rescue):
     """
@@ -764,27 +558,11 @@
     rescue_sop_fx.marked_for_deletion = MarkForDeletion(True, "unit_test[BOT]",
                                                         "unit test reasons!")
 
-<<<<<<< HEAD
-
-def test(rescue_sop_fx: Rescue):
-    """
-    Verify unmarking a case that was MD'ed works as expected
-    """
-    rescue_sop_fx.marked_for_deletion = MarkForDeletion(True, "unit_test[BOT]",
-                                                        "unit test reasons!")
-
     rescue_sop_fx.unmark_delete()
     assert rescue_sop_fx.marked_for_deletion.marked is False
     assert rescue_sop_fx.marked_for_deletion.reporter is None
     assert rescue_sop_fx.marked_for_deletion.reason is None
 
-=======
-    rescue_sop_fx.unmark_delete()
-    assert rescue_sop_fx.marked_for_deletion.marked is False
-    assert rescue_sop_fx.marked_for_deletion.reporter is None
-    assert rescue_sop_fx.marked_for_deletion.reason is None
-
->>>>>>> 6f8600b0
 
 def test_rescue_status_default(rescue_sop_fx):
     """
