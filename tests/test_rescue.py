--- conflicted
+++ resolved
@@ -26,8 +26,7 @@
         self.time = datetime(2017, 12, 24, 23, 59, 49)
         self.system = "firestone"
         self.case_id = "some_id"
-        self.rescue = Rescue(self.case_id, "stranded_commander", system=self.system, created_at=self.time,
-                             board_index=42)
+        self.rescue = Rescue(self.case_id, "stranded_commander", system=self.system, created_at=self.time)
 
     def test_client_property_exists(self):
         """
@@ -148,44 +147,6 @@
         self.assertEqual("foo", self.rescue.quotes[0].message)
         self.assertEqual("unit_test[BOT]", self.rescue.quotes[0].author)
 
-<<<<<<< HEAD
-    def test_get_board_index(self):
-        """
-        Verifies `Rescue.board_index` was set correctly during init.
-
-        Returns:
-
-        """
-        self.assertEqual(42, self.rescue.board_index)
-
-    def test_set_board_index_correctly(self):
-        """
-        Verifies `Rescue.board_index` is settable
-
-        Returns:
-        """
-        self.rescue.board_index = 24
-        self.assertEqual(24, self.rescue.board_index)
-
-    def test_set_board_index_incorrectly(self):
-        """
-        verifies attempts to set `Rescue.board_index` to things other than ints, or below zero,
-        Fail with the correct errors.
-        Returns:
-
-        """
-        bad_values_type = ["foo", [], {}]
-        bad_values_ints = [-42, -2]
-        for value in bad_values_ints:
-            with self.subTest(value=value):
-                with self.assertRaises(ValueError):
-                    self.rescue.board_index = value
-
-        for value in bad_values_type:
-            with self.subTest(value=value):
-                with self.assertRaises(TypeError):
-                    self.rescue.board_index = value
-=======
     @patch('tests.test_rescue.Rescue.updated_at')
     def test_change_context_manager(self, mock_updated_at: MagicMock):
         """
@@ -197,5 +158,4 @@
         origin = self.rescue.updated_at
         with self.rescue.change():
             pass
-        self.assertNotEqual(origin, self.rescue.updated_at)
->>>>>>> d77702d8
+        self.assertNotEqual(origin, self.rescue.updated_at)