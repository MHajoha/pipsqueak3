"""
test_rescue.py - tests for Rescue and RescueBoard objects

Copyright (c) 2018 The Fuel Rats Mischief,
All rights reserved.

Licensed under the BSD 3-Clause License.

See LICENSE.md

This module is built on top of the Pydle system.
"""
import pytest
from copy import deepcopy
from datetime import datetime
from uuid import uuid4, UUID
from Modules.mark_for_deletion import MarkForDeletion
from Modules.rats import Rats
<<<<<<< HEAD
from Modules.rat_rescue import Rescue
from utils.ratlib import Status


@pytest.mark.parametrize("expected_client", ['DeadBeef', 'Commander_Test', '11Alpha1',
                                             'Xxx22K1ng2xxX'])
def test_verify_rescue_client(rescue_plain_fx, expected_client):
    """
    Verify Rescue.client returns expected value.
    """
    rescue_plain_fx.client = expected_client
    assert rescue_plain_fx.client == expected_client


@pytest.mark.parametrize("expected_system", ['Nuekau YU-F d11-176', 'Eidairld RN-J d9-7',
                                             'Wredguia LI-G b38-1', 'Tyriedgoo CR-N c6-0'])
def test_verify_rescue_system(rescue_plain_fx, expected_system):
    """
    Verify Rescue.system returns expected value.
    """
    rescue_plain_fx.system = expected_system
    expected_system = expected_system.upper()
    assert rescue_plain_fx.system == expected_system


@pytest.mark.parametrize("expected_irc_nickname", ['MasterToNone', 'White Sheets',
                                                   'Utopia27', 'LintHair'])
def test_verify_expected_irc_nickname(rescue_plain_fx, expected_irc_nickname):
    """
    Verify Rescue.irc_nickname returns expected value.
    """
    rescue_plain_fx.irc_nickname = expected_irc_nickname
    assert rescue_plain_fx.irc_nickname == expected_irc_nickname


def test_verify_expected_ratboard(rescue_sop_fx, rat_board_fx):
    """
    Verify rescue, when appended, is contained within the Ratboard object.
    """
    rat_board_fx.append(rescue_sop_fx)
    assert rescue_sop_fx in rat_board_fx


def test_validate_rescue_uuid(rescue_sop_fx):
    """
    Validates the UUID of rescue_sop_fx._id
    """
    result = UUID(rescue_sop_fx._id.hex, version=4)
    assert rescue_sop_fx.case_id == result


def test_client_is_set(rescue_sop_fx):
    """
    Verifies that rescue_sop_fx._client is set.
    """
    assert rescue_sop_fx.client != ''


def test_created_at_date_exists(rescue_sop_fx):
    """
    Verifies rescue.created_at datetime is set, and in the past.
    """
    expected_time_differential = (datetime.utcnow() - rescue_sop_fx.created_at)
    assert expected_time_differential != 0


def test_updated_at_date_exists(rescue_sop_fx):
    """
    Verifies rescue.updated_at is correct
    """
    rescue_sop_fx._updatedAt = datetime(1990, 1, 1, 1, 1, 1)

    with rescue_sop_fx.change():
        rescue_sop_fx.system = 'UpdatedSystem'

    assert rescue_sop_fx.updated_at != datetime(1990, 1, 1, 1, 1, 1)


def test_updated_at_raises_typeerror(rescue_sop_fx):
    """
    Verify Rescue.updated_at raises TypeError if given incorrect value,
    or is set to a date in the past.
    """
    rescue_sop_fx._createdAt = datetime(1991, 1, 1, 1, 1, 1,)

    # Set to a string time
    with pytest.raises(TypeError):
        rescue_sop_fx.updated_at = '07:32:01 4-4-2063'

    # Set to the past:
    with pytest.raises(ValueError):
        rescue_sop_fx.updated_at = datetime(1990, 1, 1, 1, 1, 1)


@pytest.mark.parametrize("expected_rats", [['Joeblow', 'TinyTim', 'White Sheets'],
                                           ['Azel4st', 'Aero_Chamber', 'YoMama_27'],
                                           ['UnitTestingSucks', 'PytestPwns', 'yUnoComplain']])
def test_unidentified_rats_list(rescue_plain_fx, expected_rats):
    """
    Verifies a list of unidentified rats is set, and returned.

    Uses expected_rats list cast as set to determine if all values match,
    by intersection.  If all values match, the assertion is true.  If not all values
    match, a set of matches is returned, or false if no matches.

    Either a returned set or a false assertion will fail this test.
    """
    rescue_plain_fx.unidentified_rats = expected_rats
    assert set(expected_rats).intersection(rescue_plain_fx.unidentified_rats)


def test_rescue_defaults_to_active(rescue_sop_fx):
    """
    Set rescue.active to false, and verify.
    (inverse test)
    """
    rescue_sop_fx.active = False
    assert not rescue_sop_fx.active


def test_rescue_rat_setter_typeerror(rescue_sop_fx):
    """
    Verifies the Rescue.rats setter returns a TypeError when not given proper value.
    This is NOT the proper way to modify rats in production, use Rescue.add_rat.
    """
    # Set without error, expected type
    rescue_sop_fx.rats = ['SomeRat', 'AnotherRat', 'NeedsTail']

    with pytest.raises(TypeError):
        rescue_sop_fx.rats = 'Some Rat Another Rat Needs My Tail'


@pytest.mark.parametrize("expected_quote, expected_author", [('5 min o2', 'BadAzz'),
                                                             ('2600LS from star', 'Unzolver'),
                                                             ('1:30 o2, client @station', 'T3str')]
                         )
def test_rescue_quotes_list(rescue_sop_fx, expected_quote, expected_author):
    """
    Verifies quotes are added and returned properly.
    """
    # Add Quote
    rescue_sop_fx.add_quote(expected_quote, expected_author)

    # Check if Quote/Author match.
    for quote in rescue_sop_fx.quotes:
        assert quote.message == expected_quote
        assert quote.author == expected_author


def test_rescue_quotes_without_author(rescue_sop_fx):
    """
    Verify quote is accepted without an author.
    """
    # Define and add quote
    expected_quote = 'Houston, we have a problem'
    rescue_sop_fx.add_quote(expected_quote)

    # Check the quote we added is correct.
    for quote in rescue_sop_fx.quotes:
        assert quote.message == expected_quote


def test_rescue_quotes(rescue_sop_fx):
    """
    Verifies quotes receives and returns a list.  Should return
    a ValueError if the incorrect type is supplied.

    This is NOT normally set, in production use .add_quote
    """
    expected_quotes = ['This is a quote', 'Here is another Quote']
    rescue_sop_fx.quotes = expected_quotes
    assert rescue_sop_fx.quotes == expected_quotes

    with pytest.raises(ValueError):
        rescue_sop_fx.quotes = 'I like Trains, Some Kid, 2010'


def test_epic_rescue_attached(epic_fx):
    """
    Verifies Epic obj data attached to rescue is returned properly.
    """
    # Create local rescue object
    test_rescue = Rescue(uuid4(), 'TestClient', 'Alioth', 'Test_Client', epic=[epic_fx])

    for epic in test_rescue.epic:
        assert epic.notes == 'my notes package'
        assert str(epic.uuid) != ''


@pytest.mark.parametrize('expected_title', ['Operation Unit Hazing', 'Dumbo Drop', 'Delight'])
def test_rescue_title(rescue_sop_fx, expected_title):
    """
    Verifies title is unset by default, and verifies new title is reflected.
    """
    assert rescue_sop_fx.title is None

    # Set a title
    rescue_sop_fx.title = expected_title

    # Assert again
    assert rescue_sop_fx.title == expected_title


def test_rescue_title_type_error(rescue_sop_fx):
    """
    Verifies Rescue.Title returns a TypeError not passed 'None' or str.
    """
    with pytest.raises(TypeError):
        rescue_sop_fx.title = ['Garbage', 'Pail']

    # Causing an Error when Rescue.title = None fails:
    rescue_sop_fx.title = None


def test_rescue_first_limpet(rescue_sop_fx, rat_good_fx):
    """
    Verifies first limpet is set and returned properly.
    """
    # Pass UUID to first_limpet
    rescue_sop_fx.first_limpet = rat_good_fx.uuid
    assert rescue_sop_fx.first_limpet == rat_good_fx.uuid

    # Pass something immutable and verify the coercion into UUID fails,
    # raising a TypeError from Rescue module
    with pytest.raises(TypeError):
        rescue_sop_fx.first_limpet = rat_good_fx


def test_rescue_board_index(rescue_plain_fx):
    """
    Verifies board index is NOT set without a rescue attached
    """
    # Do not set board index
    test_rescue = Rescue(uuid4(), 'Test_Client', 'AliothJr', 'TestClient')
    assert test_rescue.board_index is None

    # Add rescue fixture
    test_rescue = rescue_plain_fx
    assert test_rescue.board_index == 42

    # Add a negative int for board index, ensuring ValueError is thrown
    with pytest.raises(ValueError):
        test_rescue.board_index = -99

    # Add incorrect type, ensuring TypeError is thrown
    with pytest.raises(TypeError):
        test_rescue.board_index = 'Index!'


def test_marked_for_deletion(mark_for_deletion_plain_fx, mark_for_deletion_fx, rescue_plain_fx):
    """
    Verifies MFD object is settable and returns proper data
    """
    # Verify linkage
    rescue_plain_fx.marked_for_deletion = mark_for_deletion_plain_fx
    assert not rescue_plain_fx.marked_for_deletion.marked

    # Build test MFD Object
    test_mark_for_deletion = mark_for_deletion_fx

    # Verify Test MFD Object
    rescue_plain_fx.marked_for_deletion = test_mark_for_deletion
    assert rescue_plain_fx.marked_for_deletion.marked == mark_for_deletion_fx.marked
    assert rescue_plain_fx.marked_for_deletion.reporter == mark_for_deletion_fx.reporter
    assert rescue_plain_fx.marked_for_deletion.reason == mark_for_deletion_fx.reason


def test_marked_for_deletion_type_errors(rescue_plain_fx):
    """
    Verifies TypeError is thrown when the wrong type is passed to MFD
    """
    # Check TypeError Assertion
    with pytest.raises(TypeError):
        rescue_plain_fx.marked_for_deletion = ['Improper List']

    with pytest.raises(TypeError):
        rescue_plain_fx.marked_for_deletion = 'This is not a valid reason'

    with pytest.raises(TypeError):
        rescue_plain_fx.marked_for_deletion = {'Reason 123': 'Bowl of Petunias'}


def test_rescue_lang_id_constructor(rescue_sop_fx):
    """
    Verifies Language_ID is returned
    """
    # Defaults to EN
    assert rescue_sop_fx.lang_id == 'EN'


@pytest.mark.parametrize("garbage", [None, 42, -2.2, uuid4()])
def test_lang_id_garbage(garbage, rescue_plain_fx: Rescue):
    """
    Verifies throwing garbage types at Rescue.lang_id results in a TypeError
    Args:
        garbage (): Garbage to throw
        rescue_plain_fx (Rescue): Plain rescue Fixture
    """
    with pytest.raises(TypeError):
        rescue_plain_fx.lang_id = garbage


def test_platform_raises_type_error(rescue_sop_fx):
    """
    Verifies that Rescue.Platform properly raises a TypeError when the
    wrong value is supplied.
    """
    with pytest.raises(TypeError):
        rescue_sop_fx.platform = 'Xbox'


@pytest.mark.asyncio
async def test_add_rats_bad_id(rat_no_id_fx, rescue_sop_fx):
    """
    Verifies attempting to add a rat that does not have a API id fails as expected
    """
    with pytest.raises(ValueError, message="Assigned rat does not have a known API ID"):
        await rescue_sop_fx.add_rat(rat=rat_no_id_fx)
=======
from utils.ratlib import Platforms


class TestRescue(TestCase):
    """
    Tests for `Modules.Rescue.Rescue`
    """

    def setUp(self):
        self.time = datetime(2017, 12, 24, 23, 59, 49)
        self.updated_at = datetime(2017, 12, 24, 23, 59, 52)
        self.system = "firestone"
        self.uuid = "some_id"
        self.rescue = Rescue(self.uuid, "stranded_commander", system=self.system, irc_nickname="stranded_commander",
                             created_at=self.time, updated_at=self.updated_at, board_index=42)

    def test_client_property_exists(self):
        """
        Verifies the `Rescue.client` property exists\n
        :return:
        :rtype:
        """
        self.assertTrue(hasattr(self.rescue, "client"))
        self.assertEqual(self.rescue.client, "stranded_commander")

    def test_client_writeable(self):
        """
        Verifies the `Rescue.client` property can be written to correctly\n
        :return:
        :rtype:
        """
        expected = "some other commander"
        self.rescue.client = expected
        self.assertEqual(self.rescue.client, expected)

    def test_created_at_made_correctly(self):
        """
        Verifies the `Rescue.created_at` property was correctly created\n
        :return:
        :rtype:
        """
        self.assertEqual(self.time, self.rescue.created_at)

    def test_created_at_not_writable(self):
        """
        Verifies the `Rescue.created_at` property cannot be written to\n
        :return:
        :rtype:
        """
        with self.assertRaises(AttributeError):
            self.rescue.created_at = datetime.utcnow()

    def test_updated_at_initial(self):
        """
        Verify `Rescue.updated_at` was initialized correctly.

        Returns:

        """
        self.assertEqual(self.updated_at, self.rescue.updated_at)

    def test_updated_at_settable_correctly(self):
        """
        Verifies `Rescue.updated_at` can be set properly

        Returns:

        """
        my_time = datetime.now()
        self.rescue.updated_at = my_time
        self.assertEqual(my_time, self.rescue.updated_at)

    def test_updated_at_value_error(self):
        """
        Verifies `Rescue.updated_at` returns a `ValueError` if a bad date is
         given.

        Returns:

        """
        with self.assertRaises(ValueError):
            self.rescue.updated_at = datetime(2012, 1, 1, 1, 1, 1)

    def test_updated_at_type_error(self):
        """
        Verifies `Rescue.updated_at` raises a `TypeError` when someone throws
        garbage at it

        Returns:

        """
        garbage = [12, "foo", [], {}, False, None]
        for value in garbage:
            with self.subTest(value=value):
                with self.assertRaises(TypeError):
                    self.rescue.updated_at = value

    def test_system_initial_set(self):
        """
        Verifies the `Rescue.system` property was correctly set during init\n
        :return:
        :rtype:
        """
        self.assertEqual(self.system.upper(), self.rescue.system)

    def test_system_writable(self):
        self.rescue.system = "sol"
        self.assertEqual(self.rescue.system, "SOL")

    def test_case_id(self):
        self.assertEqual(self.uuid, self.rescue.uuid)

    def test_get_active(self):
        """
        Verifies `Rescue.active` is readable and set correctly by default
        :return:
        :rtype:
        """
        self.assertTrue(self.rescue.active)

    def test_set_active_correctly(self):
        """
        Tests the `Rescue.active` property for expected function
        :return:
        :rtype:
        """
        states = [True, False]
        for state in states:
            with self.subTest(state=state):
                self.rescue.active = state

    def test_set_active_set_incorrectly(self):
        """
        Tests the `Rescue.active` property for the correct usage errors
        :return:
        :rtype:
        """
        with self.assertRaises(ValueError):
            self.rescue.active = "something totally not right"

    def test_get_quotes(self):
        """
        Verifies the default settings for `Rescue.quotes` property are set
        correctly And confirms the property is readable.\n
        :return:
        :rtype:
        """
        self.assertEqual([], self.rescue.quotes)

    def test_write_quotes_correctly(self):
        """
        Verifies the `Rescue.quotes` property can be written to when given a
        list

        :return:
        :rtype:
        """
        self.rescue.quotes = ["foo"]
        self.assertEqual(["foo"], self.rescue.quotes)

    def test_write_quotes_incorrectly(self):
        """
        Verifies `Rescue.quotes` cannot be set to wierd things that are not
         lists

        :return:
        :rtype:
        """
        names = [False, True, "string", {}, 12]
        for name in names:
            with self.assertRaises(ValueError):
                self.rescue.quotes = name

    def test_add_quote_with_name(self):
        # verify the list was empty
        self.assertEqual(self.rescue.quotes, [])
        # add ourselves a quote
        self.rescue.add_quote(message="foo", author='unit_test[BOT]')
        # verify something got written to the rescue property
        self.assertEqual(1, len(self.rescue.quotes))
        # now verify that something is what we wanted to write
        self.assertEqual("foo", self.rescue.quotes[0].message)
        self.assertEqual("unit_test[BOT]", self.rescue.quotes[0].author)

    def test_add_quote_mecha(self):
        # verify the list was empty
        self.assertEqual(self.rescue.quotes, [])
        # add ourselves a quote
        self.rescue.add_quote(message="foo")
        # verify something got written to the rescue property
        self.assertEqual(1, len(self.rescue.quotes))
        # now verify that something is what we wanted to write
        self.assertEqual("foo", self.rescue.quotes[0].message)
        self.assertEqual("Mecha", self.rescue.quotes[0].author)

    # @expectedFailure
    @patch('tests.test_rescue.Rescue.updated_at')
    def test_change_context_manager(self, mock_updated_at: MagicMock):
        """
        Verifies the `Rescue.change` context manager functions as expected.
        Currently that is simply to update the `Rescue.updated_at` is updated.
        Returns:

        """
        origin = self.rescue.updated_at
        with self.rescue.change():
            pass
        self.assertNotEqual(origin, self.rescue.updated_at)

    def test_get_board_index(self):
        """
        Verifies `Rescue.board_index` was set correctly during init.

        Returns:

        """
        self.assertEqual(42, self.rescue.board_index)

    def test_set_board_index_correctly(self):
        """
        Verifies `Rescue.board_index` is settable

        Returns:
        """
        self.rescue.board_index = 24
        self.assertEqual(24, self.rescue.board_index)

    def test_set_board_index_incorrectly(self):
        """
        verifies attempts to set `Rescue.board_index` to things other than
        ints, or below zero, Fail with the correct errors.
        Returns:

        """
        bad_values_type = ["foo", [], {}]
        bad_values_ints = [-42, -2]
        for value in bad_values_ints:
            with self.subTest(value=value):
                with self.assertRaises(ValueError):
                    self.rescue.board_index = value

        for value in bad_values_type:
            with self.subTest(value=value):
                with self.assertRaises(TypeError):
                    self.rescue.board_index = value

    def test_unidentified_rats_properly(self):
        """
        Verifies `Rescue.unidentified_rats` can be written to with good data

        Returns:

        """
        # verify it was empty to begin with (default)
        self.assertEqual(self.rescue.unidentified_rats, [])
        # lets make some names
        names = ["UNIT_TEST[BOT]", "flying_potato", "random_person"]
        # set the property
        self.rescue.unidentified_rats = names
        # verify the property.
        self.assertEqual(self.rescue.unidentified_rats, names)

    def test_unidentified_rats_bad_types(self):
        """
        Verifies the correct exception is raised when someone throws garbage
        at `Rescue.unidentified_rats`

        Returns:

        """
        garbage = [None, "foo", {}, 12, 22.3]
        for piece in garbage:
            with self.subTest(piece=piece):
                with self.assertRaises(TypeError):
                    self.rescue.unidentified_rats = piece

    def test_is_open_properly(self):
        """
        Verifies `Rescue.open` is readable and settable when thrown good
        parameters

        Returns:

        """
        # check default state
        self.assertTrue(self.rescue.open)

        data = [True, False]
        for value in data:
            with self.subTest(value=value):
                self.rescue.open = value
                self.assertEqual(self.rescue.open, value)

    def test_is_open_bad_types(self):
        """
        Verifies `Rescue.is_open` raises correct exceptions when its given
        garbage

        Returns:

        """
        garbage = [None, "foo", {}, 12, 22.3]
        for piece in garbage:
            with self.subTest(piece=piece):
                with self.assertRaises(TypeError):
                    self.rescue.open = piece

    def test_epic_readable(self):
        """
        Verifies  `Rescue.epic` is readable.

        Returns:

        """
        # check default state
        self.assertFalse(self.rescue.epic)

    def test_code_red_properly(self):
        """
        Verifies `Rescue.code_red` is readable and settable when thrown good
        parameters

        Returns:

        """
        # check default state
        self.assertFalse(self.rescue.code_red)

        data = [True, False]
        for value in data:
            with self.subTest(value=value):
                self.rescue.code_red = value
                self.assertEqual(self.rescue.code_red, value)

    def test_code_red_bad_types(self):
        """
        Verifies `Rescue.code_red` raises correct exceptions when its given
         garbage

        Returns:

        """
        garbage = [None, "foo", {}, 12, 22.3]
        for piece in garbage:
            with self.subTest(piece=piece):
                with self.assertRaises(TypeError):
                    self.rescue.code_red = piece

    def test_title(self):
        """
        Verifies `Rescue.title` behaves as expected
        """

        with self.subTest(condition="good"):
            if self.rescue.title:
                self.rescue.title = None
                self.assertIsNone(self.rescue.title)

            title = "foobar express"
            self.rescue.title = title
            self.assertEqual(self.rescue.title, title)

        with self.subTest(condition="garbage"):
            garbage = [[], {}, 42, 22., 0, uuid4()]
            for piece in garbage:
                with self.subTest(piece=piece):
                    with self.assertRaises(TypeError):
                        self.rescue.title = piece

    def test_rats_good_data(self):
        """
        Verfifies the `Rescue.rats` property behaves as expected
        """
        self.assertEqual(self.rescue.rats, [])
        data = [Rats(uuid4(), "unit_Test"), Rats(uuid4(), "icarus")]
        self.rescue.rats = data
        self.assertEqual(self.rescue.rats, data)

    def test_rats_bad_types(self):
        """
        Verifies the proper exception is raised when `Rescue.rats` is given garbage params
        """
        garbage = [{}, -1, 0, .2, (2, 3), uuid4()]
        for piece in garbage:
            with self.subTest(piece=piece):
                with self.assertRaises(TypeError):
                    self.rescue.rats = piece

    def test_eq_true_branch(self):
        """
        Verifies Rescue.__eq__ functions as expected when comparing two rescues
         - verifies the true branch
        """
        # is this total overkill?
        self.assertTrue(self.rescue == self.rescue)



    def test_eq_false_branch(self):
        """
        Verifies Rescue.__eq__ functions as expected when comparing two rescues
             - verifies the false branch
        """
        foo = Rescue(uuid4(), "snafu", "firestone", "snafu")
        self.assertFalse(self.rescue == foo)

    def test_platform_valid(self):
        """
        Verfiies Rescue.platform setter and getter function as expected when given valid data
        """
        platforms = [Platforms.PC, Platforms.PS, Platforms.XB, Platforms.DEFAULT]
        for platform in platforms:
            with self.subTest(platform=platform):
                self.rescue.platform = platform
                self.assertEqual(self.rescue.platform, platform)
                self.assertEqual(self.rescue._platform, self.rescue.platform)

    def test_platform_invalid(self):
        garbage = ["pc", None, 42, 12.2, []]
        for piece in garbage:
            with self.subTest(piece=piece):
                with self.assertRaises(TypeError):
                    self.rescue.platform = piece


class TestRescuePyTests(object):
    """
    container for pytest specific tests
    """

    @pytest.mark.asyncio
    async def test_add_rats_bad_id(self, rat_no_id_fx, rescue_sop_fx):
        """
        Verifies attempting to add a rat that does not have a API id fails as expected
        """
        with pytest.raises(ValueError, message="Assigned rat does not have a known API ID"):
            await rescue_sop_fx.add_rat(rat=rat_no_id_fx)
>>>>>>> 3260f402

        assert rat_no_id_fx not in rescue_sop_fx.rats


@pytest.mark.asyncio
async def test_add_rats_ok(rat_good_fx, rescue_sop_fx):
    """
        Verifies adding a existing rat with a UUID works
        Args:
            rat_good_fx (Rats): Good Rat object Test Fixture
            rescue_sop_fx (Rescue):  Rescue object Test Fixture
    """
    # rescue_sop_fx:Rescue
    await rescue_sop_fx.add_rat(rat=rat_good_fx)
    assert rat_good_fx in rescue_sop_fx.rats


@pytest.mark.asyncio
async def test_add_rat_from_cache(rat_good_fx: Rats, rescue_sop_fx: Rescue):
    """
    Verifies rat added from cache matches rat object in Rescue
    """
    await rescue_sop_fx.add_rat(rat_good_fx.name)
    assert rat_good_fx == rescue_sop_fx.rats[0]


@pytest.mark.parametrize("garbage", [(None,), (42,), (-2.2,), (uuid4(),)])
def test_irc_nickname_garbage(garbage, rescue_plain_fx: Rescue):
    """
    Verifies throwing garbage types at Rescue.irc_nickname results in a TypeError

       Args:
            garbage (): Garbage to throw
            rescue_plain_fx (Rescue): Plain rescue Fixture
    """
    with pytest.raises(TypeError):
        rescue_plain_fx.irc_nickname = garbage


@pytest.mark.parametrize("test_input", ["foo", "bar", "en-us", "RU-RU"])
def test_irc_nickname_strings(test_input, rescue_plain_fx: Rescue):
    """
    Verifies the irc nickname can be set when passed a string

        Args:
            test_input (str): values to test
            rescue_plain_fx (Rescue): Rescue fixture

    """

    rescue_plain_fx.irc_nickname = test_input
    assert rescue_plain_fx.irc_nickname == test_input


@pytest.mark.parametrize("garbage", [None, 42, -2.2, uuid4()])
def test_lang_id_garbage(garbage, rescue_plain_fx: Rescue):
    """
    Verifies throwing garbage types at Rescue.lang_id results in a TypeError

        Args:
            garbage (): Garbage to throw
            rescue_plain_fx (Rescue): Plain rescue Fixture
    """
    with pytest.raises(TypeError):
        rescue_plain_fx.lang_id = garbage


@pytest.mark.parametrize("test_input", ["foo", "bar", "en-us", "RU-RU"])
def test_lang_id_strings(test_input, rescue_plain_fx: Rescue):
    """
    Verifies the lang id can be set when passed a string

        Args:
            test_input (str): values to test
            rescue_plain_fx (Rescue): Rescue fixture

    """

    rescue_plain_fx.lang_id = test_input
    assert rescue_plain_fx.lang_id == test_input


def test_set_unidentified_rats_garbage_in_list(rescue_plain_fx: Rescue):
    """
    Verifies a ValueError is raised if the list passed to Rats.unidentified_Rats contains
    illegal values
    """
    garbage = [12, -42.2, None]
    with pytest.raises(ValueError):
        rescue_plain_fx.unidentified_rats = garbage


def test_set_unidentified_rats_incorrect_type(rescue_plain_fx: Rescue):
    """
    Verifies a TypeError is raised if another type other than list is passed.
    """
    with pytest.raises(TypeError):
        rescue_plain_fx.unidentified_rats = 'Snozzberry, Wonka, Doc'


@pytest.mark.parametrize("reason,reporter,marked", [
    ([], 42.2, -1),
    (-2.1, {"Potato"}, None),
    ([], 42, "md reason"),
    (True, -42.2, uuid4())
])
def test_mark_for_deletion_setter_bad_data(reason: str or None, reporter: str or None,
                                           marked: bool, rescue_sop_fx: Rescue):
    """
    Verifies setting the mark for deletion property succeeds when the data is valid

        Args:
            rescue_sop_fx (): plain rescue fixture
            reason (str): md reason
            reporter(str) md reporter
    """
    with pytest.raises(TypeError):
        rescue_sop_fx.marked_for_deletion.reason = reason

        with pytest.raises(TypeError):
            rescue_sop_fx.marked_for_deletion.reporter = reporter

        with pytest.raises(TypeError):
            rescue_sop_fx.marked_for_deletion.marked = marked

        assert rescue_sop_fx.marked_for_deletion.marked is False
        assert rescue_sop_fx.marked_for_deletion.reason != reason
        assert rescue_sop_fx.marked_for_deletion.reporter != reporter


@pytest.mark.parametrize("garbage", [None, 42, -2.2, []])
def test_mark_for_deletion_setter_bad_types(garbage, rescue_plain_fx: Rescue):
    """
    Verifies attempting to set Rescue.mark_for_deletion to bad types results in a TypeError
    """
    result_rescue = deepcopy(rescue_plain_fx)

    with pytest.raises(TypeError):
        result_rescue.marked_for_deletion = garbage


@pytest.mark.asyncio
@pytest.mark.parametrize("uuid,name", [(uuid4(), "foo"), (uuid4(), "bar"), (uuid4(), "potato")])
async def test_add_rat_by_rat_object(uuid: uuid4, name: str, rescue_plain_fx: Rescue):
    """
    Verifies `Rescue.add_rat` can add a rat given a `Rats` object
    """
    # rats_raw = [(uuid4(), "foo"), (uuid4(), "bar"), (uuid4(), "potato")]
    # rats = [Rats(x, y) for x, y in rats_raw]

    result_rescue = deepcopy(rescue_plain_fx)

    rat = Rats(uuid=uuid, name=name)

    await result_rescue.add_rat(rat=rat)

    assert rat in result_rescue.rats


@pytest.mark.asyncio
@pytest.mark.parametrize("uuid,name", [(uuid4(), "foo"), (uuid4(), "bar"), (uuid4(), "potato")])
async def test_add_rat_by_uuid(uuid: uuid4, name: str, rescue_plain_fx: Rescue):
    """
    Verifies `Rescue.add_rat` can add a rat given a guid and a name
    """
    result_rescue = deepcopy(rescue_plain_fx)

    await result_rescue.add_rat(name=name, guid=uuid)

    assert name in Rats.cache_by_name


def test_eq_none(rescue_plain_fx: Rescue):
    """
    Verifies behavior of `Rescue.__eq__` when comparing against None
    """
    # This check only exists because this object is nullable...
    # and no, you really shouldn't be comparing against None like this.
    assert not None == rescue_plain_fx


def test_eq_bad_type(rescue_plain_fx: Rescue):
    """
    Verifies Rescue.__eq__ raises a type error when attempting to compare something
    other than a rescue.
    """
    assert not rescue_plain_fx == "Rescue object at <0xBADBEEF> "


@pytest.mark.parametrize("reporter, reason", [("unit_test[BOT]", "reasons! reasons i say!"),
                                              ("potato[pc|nd]", "uhhh..."),
                                              ("sayWhat99", "dawg this ain't right!")])
def test_mark_delete_valid(rescue_sop_fx: Rescue, reporter: str, reason: str):
    """
    Verifies Rescue.mark functions as expected when marking a case for deletion
    """

    rescue_sop_fx.mark_delete(reporter, reason)

    assert rescue_sop_fx.marked_for_deletion.marked
    assert reporter == rescue_sop_fx.marked_for_deletion.reporter
    assert reason == rescue_sop_fx.marked_for_deletion.reason


def test_mark_delete_invalid(rescue_sop_fx: Rescue):
    """
    Verify what happens when garbage gets thrown at `rescue.mark`
    """
    with pytest.raises(TypeError):
        rescue_sop_fx.mark_delete(None, "sna")

        with pytest.raises(TypeError):
            rescue_sop_fx.mark_delete("sna", None)

        with pytest.raises(ValueError):
            rescue_sop_fx.mark_delete("unit_test", "")

<<<<<<< HEAD
=======
    def test(self, rescue_sop_fx: Rescue):
        """Verify unmarking a case that was MD'ed works as expected"""
        rescue_sop_fx.marked_for_deletion = MarkForDeletion(True, "unit_test[BOT]",
                                                            "unit test reasons!")
>>>>>>> 3260f402

def test(rescue_sop_fx: Rescue):
    """
    Verify unmarking a case that was MD'ed works as expected
    """
    rescue_sop_fx.marked_for_deletion = MarkForDeletion(True, "unit_test[BOT]",
                                                        "unit test reasons!")

    rescue_sop_fx.unmark_delete()
    assert rescue_sop_fx.marked_for_deletion.marked is False
    assert rescue_sop_fx.marked_for_deletion.reporter is None
    assert rescue_sop_fx.marked_for_deletion.reason is None


def test_rescue_status_default(rescue_sop_fx):
    """
    Verifies rescue status defaults to Status.OPEN
    """
    # Default
    assert rescue_sop_fx.status == Status.OPEN

    # Test Getter
    assert rescue_sop_fx.open


def test_rescue_open_setter_helper(rescue_sop_fx):
    """
    Verifies passing a bool to Rescue.open properly sets
    Rescue.status
    """
    rescue_sop_fx.open = True
    assert rescue_sop_fx.open


def test_rescue_open_setter_helper2(rescue_sop_fx):
    """
    Verifies passing a bool to Rescue.open properly sets
    Rescue.status
    """
    rescue_sop_fx.open = False
    assert rescue_sop_fx.open is False


def test_rescue_open_type_error(rescue_sop_fx):
    """
    Verifies a TypeError is raised if Rescue.Open is passed a
    non-bool.
    """
    with pytest.raises(TypeError):
        rescue_sop_fx.open = 'Yes'


@pytest.mark.parametrize("expected_status", [Status.OPEN, Status.CLOSED, Status.INACTIVE])
def test_rescue_status_enum(rescue_sop_fx, expected_status):
    """
    Verifies all rescue status returns properly.
    """
    rescue_sop_fx.status = expected_status
    assert rescue_sop_fx.status == expected_status


def test_rescue_status_type_error(rescue_sop_fx):
    """
    Verifies a TypeError is raised if an incorrect status value is cast.
    """
    with pytest.raises(TypeError):
        rescue_sop_fx.status = 'EN'


def test_rescue_active_setter(rescue_sop_fx):
    """
    Verify Rescue is Active by default, set it to False,
    and verify TypeError is cast if a non-bool is sent.
    """
    # Default state
    assert rescue_sop_fx.active

    # Set Inactive directly
    rescue_sop_fx.active = False
    assert not rescue_sop_fx.active

    # Set Active directly
    rescue_sop_fx.active = True
    assert rescue_sop_fx

    # Set Active by status update
    rescue_sop_fx.status = Status.OPEN
    assert rescue_sop_fx.active

    # Set Inactive by status update
    rescue_sop_fx.status = Status.INACTIVE

    with pytest.raises(ValueError):
        rescue_sop_fx.active = 'Yes'


def test_rescue_code_red_default(rescue_sop_fx):
    """
    Verifies CR is false by default.
    """
    assert not rescue_sop_fx.code_red


def test_rescue_code_red_setter(rescue_sop_fx):
    """
    Verifies code_red is writable and a TypeError is raised if a non-bool
    value is passed.
    """
    rescue_sop_fx.code_red = True
    assert rescue_sop_fx.code_red

    with pytest.raises(TypeError):
        rescue_sop_fx.code_red = 'Yes'<|MERGE_RESOLUTION|>--- conflicted
+++ resolved
@@ -16,7 +16,6 @@
 from uuid import uuid4, UUID
 from Modules.mark_for_deletion import MarkForDeletion
 from Modules.rats import Rats
-<<<<<<< HEAD
 from Modules.rat_rescue import Rescue
 from utils.ratlib import Status
 
@@ -65,7 +64,7 @@
     Validates the UUID of rescue_sop_fx._id
     """
     result = UUID(rescue_sop_fx._id.hex, version=4)
-    assert rescue_sop_fx.case_id == result
+    assert rescue_sop_fx.uuid == result
 
 
 def test_client_is_set(rescue_sop_fx):
@@ -335,446 +334,6 @@
     """
     with pytest.raises(ValueError, message="Assigned rat does not have a known API ID"):
         await rescue_sop_fx.add_rat(rat=rat_no_id_fx)
-=======
-from utils.ratlib import Platforms
-
-
-class TestRescue(TestCase):
-    """
-    Tests for `Modules.Rescue.Rescue`
-    """
-
-    def setUp(self):
-        self.time = datetime(2017, 12, 24, 23, 59, 49)
-        self.updated_at = datetime(2017, 12, 24, 23, 59, 52)
-        self.system = "firestone"
-        self.uuid = "some_id"
-        self.rescue = Rescue(self.uuid, "stranded_commander", system=self.system, irc_nickname="stranded_commander",
-                             created_at=self.time, updated_at=self.updated_at, board_index=42)
-
-    def test_client_property_exists(self):
-        """
-        Verifies the `Rescue.client` property exists\n
-        :return:
-        :rtype:
-        """
-        self.assertTrue(hasattr(self.rescue, "client"))
-        self.assertEqual(self.rescue.client, "stranded_commander")
-
-    def test_client_writeable(self):
-        """
-        Verifies the `Rescue.client` property can be written to correctly\n
-        :return:
-        :rtype:
-        """
-        expected = "some other commander"
-        self.rescue.client = expected
-        self.assertEqual(self.rescue.client, expected)
-
-    def test_created_at_made_correctly(self):
-        """
-        Verifies the `Rescue.created_at` property was correctly created\n
-        :return:
-        :rtype:
-        """
-        self.assertEqual(self.time, self.rescue.created_at)
-
-    def test_created_at_not_writable(self):
-        """
-        Verifies the `Rescue.created_at` property cannot be written to\n
-        :return:
-        :rtype:
-        """
-        with self.assertRaises(AttributeError):
-            self.rescue.created_at = datetime.utcnow()
-
-    def test_updated_at_initial(self):
-        """
-        Verify `Rescue.updated_at` was initialized correctly.
-
-        Returns:
-
-        """
-        self.assertEqual(self.updated_at, self.rescue.updated_at)
-
-    def test_updated_at_settable_correctly(self):
-        """
-        Verifies `Rescue.updated_at` can be set properly
-
-        Returns:
-
-        """
-        my_time = datetime.now()
-        self.rescue.updated_at = my_time
-        self.assertEqual(my_time, self.rescue.updated_at)
-
-    def test_updated_at_value_error(self):
-        """
-        Verifies `Rescue.updated_at` returns a `ValueError` if a bad date is
-         given.
-
-        Returns:
-
-        """
-        with self.assertRaises(ValueError):
-            self.rescue.updated_at = datetime(2012, 1, 1, 1, 1, 1)
-
-    def test_updated_at_type_error(self):
-        """
-        Verifies `Rescue.updated_at` raises a `TypeError` when someone throws
-        garbage at it
-
-        Returns:
-
-        """
-        garbage = [12, "foo", [], {}, False, None]
-        for value in garbage:
-            with self.subTest(value=value):
-                with self.assertRaises(TypeError):
-                    self.rescue.updated_at = value
-
-    def test_system_initial_set(self):
-        """
-        Verifies the `Rescue.system` property was correctly set during init\n
-        :return:
-        :rtype:
-        """
-        self.assertEqual(self.system.upper(), self.rescue.system)
-
-    def test_system_writable(self):
-        self.rescue.system = "sol"
-        self.assertEqual(self.rescue.system, "SOL")
-
-    def test_case_id(self):
-        self.assertEqual(self.uuid, self.rescue.uuid)
-
-    def test_get_active(self):
-        """
-        Verifies `Rescue.active` is readable and set correctly by default
-        :return:
-        :rtype:
-        """
-        self.assertTrue(self.rescue.active)
-
-    def test_set_active_correctly(self):
-        """
-        Tests the `Rescue.active` property for expected function
-        :return:
-        :rtype:
-        """
-        states = [True, False]
-        for state in states:
-            with self.subTest(state=state):
-                self.rescue.active = state
-
-    def test_set_active_set_incorrectly(self):
-        """
-        Tests the `Rescue.active` property for the correct usage errors
-        :return:
-        :rtype:
-        """
-        with self.assertRaises(ValueError):
-            self.rescue.active = "something totally not right"
-
-    def test_get_quotes(self):
-        """
-        Verifies the default settings for `Rescue.quotes` property are set
-        correctly And confirms the property is readable.\n
-        :return:
-        :rtype:
-        """
-        self.assertEqual([], self.rescue.quotes)
-
-    def test_write_quotes_correctly(self):
-        """
-        Verifies the `Rescue.quotes` property can be written to when given a
-        list
-
-        :return:
-        :rtype:
-        """
-        self.rescue.quotes = ["foo"]
-        self.assertEqual(["foo"], self.rescue.quotes)
-
-    def test_write_quotes_incorrectly(self):
-        """
-        Verifies `Rescue.quotes` cannot be set to wierd things that are not
-         lists
-
-        :return:
-        :rtype:
-        """
-        names = [False, True, "string", {}, 12]
-        for name in names:
-            with self.assertRaises(ValueError):
-                self.rescue.quotes = name
-
-    def test_add_quote_with_name(self):
-        # verify the list was empty
-        self.assertEqual(self.rescue.quotes, [])
-        # add ourselves a quote
-        self.rescue.add_quote(message="foo", author='unit_test[BOT]')
-        # verify something got written to the rescue property
-        self.assertEqual(1, len(self.rescue.quotes))
-        # now verify that something is what we wanted to write
-        self.assertEqual("foo", self.rescue.quotes[0].message)
-        self.assertEqual("unit_test[BOT]", self.rescue.quotes[0].author)
-
-    def test_add_quote_mecha(self):
-        # verify the list was empty
-        self.assertEqual(self.rescue.quotes, [])
-        # add ourselves a quote
-        self.rescue.add_quote(message="foo")
-        # verify something got written to the rescue property
-        self.assertEqual(1, len(self.rescue.quotes))
-        # now verify that something is what we wanted to write
-        self.assertEqual("foo", self.rescue.quotes[0].message)
-        self.assertEqual("Mecha", self.rescue.quotes[0].author)
-
-    # @expectedFailure
-    @patch('tests.test_rescue.Rescue.updated_at')
-    def test_change_context_manager(self, mock_updated_at: MagicMock):
-        """
-        Verifies the `Rescue.change` context manager functions as expected.
-        Currently that is simply to update the `Rescue.updated_at` is updated.
-        Returns:
-
-        """
-        origin = self.rescue.updated_at
-        with self.rescue.change():
-            pass
-        self.assertNotEqual(origin, self.rescue.updated_at)
-
-    def test_get_board_index(self):
-        """
-        Verifies `Rescue.board_index` was set correctly during init.
-
-        Returns:
-
-        """
-        self.assertEqual(42, self.rescue.board_index)
-
-    def test_set_board_index_correctly(self):
-        """
-        Verifies `Rescue.board_index` is settable
-
-        Returns:
-        """
-        self.rescue.board_index = 24
-        self.assertEqual(24, self.rescue.board_index)
-
-    def test_set_board_index_incorrectly(self):
-        """
-        verifies attempts to set `Rescue.board_index` to things other than
-        ints, or below zero, Fail with the correct errors.
-        Returns:
-
-        """
-        bad_values_type = ["foo", [], {}]
-        bad_values_ints = [-42, -2]
-        for value in bad_values_ints:
-            with self.subTest(value=value):
-                with self.assertRaises(ValueError):
-                    self.rescue.board_index = value
-
-        for value in bad_values_type:
-            with self.subTest(value=value):
-                with self.assertRaises(TypeError):
-                    self.rescue.board_index = value
-
-    def test_unidentified_rats_properly(self):
-        """
-        Verifies `Rescue.unidentified_rats` can be written to with good data
-
-        Returns:
-
-        """
-        # verify it was empty to begin with (default)
-        self.assertEqual(self.rescue.unidentified_rats, [])
-        # lets make some names
-        names = ["UNIT_TEST[BOT]", "flying_potato", "random_person"]
-        # set the property
-        self.rescue.unidentified_rats = names
-        # verify the property.
-        self.assertEqual(self.rescue.unidentified_rats, names)
-
-    def test_unidentified_rats_bad_types(self):
-        """
-        Verifies the correct exception is raised when someone throws garbage
-        at `Rescue.unidentified_rats`
-
-        Returns:
-
-        """
-        garbage = [None, "foo", {}, 12, 22.3]
-        for piece in garbage:
-            with self.subTest(piece=piece):
-                with self.assertRaises(TypeError):
-                    self.rescue.unidentified_rats = piece
-
-    def test_is_open_properly(self):
-        """
-        Verifies `Rescue.open` is readable and settable when thrown good
-        parameters
-
-        Returns:
-
-        """
-        # check default state
-        self.assertTrue(self.rescue.open)
-
-        data = [True, False]
-        for value in data:
-            with self.subTest(value=value):
-                self.rescue.open = value
-                self.assertEqual(self.rescue.open, value)
-
-    def test_is_open_bad_types(self):
-        """
-        Verifies `Rescue.is_open` raises correct exceptions when its given
-        garbage
-
-        Returns:
-
-        """
-        garbage = [None, "foo", {}, 12, 22.3]
-        for piece in garbage:
-            with self.subTest(piece=piece):
-                with self.assertRaises(TypeError):
-                    self.rescue.open = piece
-
-    def test_epic_readable(self):
-        """
-        Verifies  `Rescue.epic` is readable.
-
-        Returns:
-
-        """
-        # check default state
-        self.assertFalse(self.rescue.epic)
-
-    def test_code_red_properly(self):
-        """
-        Verifies `Rescue.code_red` is readable and settable when thrown good
-        parameters
-
-        Returns:
-
-        """
-        # check default state
-        self.assertFalse(self.rescue.code_red)
-
-        data = [True, False]
-        for value in data:
-            with self.subTest(value=value):
-                self.rescue.code_red = value
-                self.assertEqual(self.rescue.code_red, value)
-
-    def test_code_red_bad_types(self):
-        """
-        Verifies `Rescue.code_red` raises correct exceptions when its given
-         garbage
-
-        Returns:
-
-        """
-        garbage = [None, "foo", {}, 12, 22.3]
-        for piece in garbage:
-            with self.subTest(piece=piece):
-                with self.assertRaises(TypeError):
-                    self.rescue.code_red = piece
-
-    def test_title(self):
-        """
-        Verifies `Rescue.title` behaves as expected
-        """
-
-        with self.subTest(condition="good"):
-            if self.rescue.title:
-                self.rescue.title = None
-                self.assertIsNone(self.rescue.title)
-
-            title = "foobar express"
-            self.rescue.title = title
-            self.assertEqual(self.rescue.title, title)
-
-        with self.subTest(condition="garbage"):
-            garbage = [[], {}, 42, 22., 0, uuid4()]
-            for piece in garbage:
-                with self.subTest(piece=piece):
-                    with self.assertRaises(TypeError):
-                        self.rescue.title = piece
-
-    def test_rats_good_data(self):
-        """
-        Verfifies the `Rescue.rats` property behaves as expected
-        """
-        self.assertEqual(self.rescue.rats, [])
-        data = [Rats(uuid4(), "unit_Test"), Rats(uuid4(), "icarus")]
-        self.rescue.rats = data
-        self.assertEqual(self.rescue.rats, data)
-
-    def test_rats_bad_types(self):
-        """
-        Verifies the proper exception is raised when `Rescue.rats` is given garbage params
-        """
-        garbage = [{}, -1, 0, .2, (2, 3), uuid4()]
-        for piece in garbage:
-            with self.subTest(piece=piece):
-                with self.assertRaises(TypeError):
-                    self.rescue.rats = piece
-
-    def test_eq_true_branch(self):
-        """
-        Verifies Rescue.__eq__ functions as expected when comparing two rescues
-         - verifies the true branch
-        """
-        # is this total overkill?
-        self.assertTrue(self.rescue == self.rescue)
-
-
-
-    def test_eq_false_branch(self):
-        """
-        Verifies Rescue.__eq__ functions as expected when comparing two rescues
-             - verifies the false branch
-        """
-        foo = Rescue(uuid4(), "snafu", "firestone", "snafu")
-        self.assertFalse(self.rescue == foo)
-
-    def test_platform_valid(self):
-        """
-        Verfiies Rescue.platform setter and getter function as expected when given valid data
-        """
-        platforms = [Platforms.PC, Platforms.PS, Platforms.XB, Platforms.DEFAULT]
-        for platform in platforms:
-            with self.subTest(platform=platform):
-                self.rescue.platform = platform
-                self.assertEqual(self.rescue.platform, platform)
-                self.assertEqual(self.rescue._platform, self.rescue.platform)
-
-    def test_platform_invalid(self):
-        garbage = ["pc", None, 42, 12.2, []]
-        for piece in garbage:
-            with self.subTest(piece=piece):
-                with self.assertRaises(TypeError):
-                    self.rescue.platform = piece
-
-
-class TestRescuePyTests(object):
-    """
-    container for pytest specific tests
-    """
-
-    @pytest.mark.asyncio
-    async def test_add_rats_bad_id(self, rat_no_id_fx, rescue_sop_fx):
-        """
-        Verifies attempting to add a rat that does not have a API id fails as expected
-        """
-        with pytest.raises(ValueError, message="Assigned rat does not have a known API ID"):
-            await rescue_sop_fx.add_rat(rat=rat_no_id_fx)
->>>>>>> 3260f402
-
         assert rat_no_id_fx not in rescue_sop_fx.rats
 
 
@@ -990,14 +549,7 @@
 
         with pytest.raises(ValueError):
             rescue_sop_fx.mark_delete("unit_test", "")
-
-<<<<<<< HEAD
-=======
-    def test(self, rescue_sop_fx: Rescue):
-        """Verify unmarking a case that was MD'ed works as expected"""
-        rescue_sop_fx.marked_for_deletion = MarkForDeletion(True, "unit_test[BOT]",
-                                                            "unit test reasons!")
->>>>>>> 3260f402
+            
 
 def test(rescue_sop_fx: Rescue):
     """
