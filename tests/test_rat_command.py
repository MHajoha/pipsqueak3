--- conflicted
+++ resolved
@@ -19,32 +19,6 @@
 
 import pydle
 import pytest
-<<<<<<< HEAD
-from aiounittest import async_test
-
-from Modules.rat_command import command, CommandNotFoundException, NameCollisionException, \
-    CommandException
-import Modules.rat_command as Commands
-from tests.mock_bot import MockBot
-
-
-class RatCommandTests(unittest.TestCase):
-    @classmethod
-    def setUpClass(cls):
-        # set the bot to something silly, at least its not None.
-        # (this won't cut it for proper commands but works here.)
-        # as we are not creating commands that do stuff with bot. duh.
-        # these are tests after all.
-        Commands.bot = MockBot()
-        super().setUpClass()
-
-    def setUp(self):
-        # this way command registration between individual tests don't
-        # interfere and cause false positives/negatives.
-        Commands._flush()
-        super().setUp()
-=======
->>>>>>> 55879325
 
 from Modules.context import Context
 from Modules.rat_command import Commands, CommandNotFoundException, CommandException, \
@@ -80,10 +54,6 @@
         """
 
         # lets define them initially.
-<<<<<<< HEAD
-        for name in alias:
-            @command(name)
-=======
 
         @Commands.command(alias)
         async def foo():
@@ -92,7 +62,6 @@
         # now prove we can't double assign it
         with pytest.raises(NameCollisionException):
             @Commands.command(alias)
->>>>>>> 55879325
             async def foo():
                 pass
 
@@ -119,14 +88,9 @@
         assert input_sender == out_sender
         assert input_channel == out_channel
 
-<<<<<<< HEAD
-    @async_test
-    async def test_null_bot(self):
-=======
     @mock.patch("Modules.rat_command.Commands.bot")
     @pytest.mark.asyncio
     async def test_null_bot(self, mock_bot):
->>>>>>> 55879325
         """
         Verifies the correct exception is raised when someone forgets to set
         Commands.bot <.<
