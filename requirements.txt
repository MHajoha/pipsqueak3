-e git://github.com/Shizmob/pydle.git@asyncio#egg=pydle
pytest
pytest-cov
pytest-asyncio
aiounittest
<<<<<<< HEAD
pyodbc
=======
>>>>>>> dfb06bbc
pure-sasl<|MERGE_RESOLUTION|>--- conflicted
+++ resolved
@@ -3,8 +3,6 @@
 pytest-cov
 pytest-asyncio
 aiounittest
-<<<<<<< HEAD
+
 pyodbc
-=======
->>>>>>> dfb06bbc
 pure-sasl