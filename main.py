"""
main.py - Mechasqueak3 main program

Copyright (c) 2018 The Fuel Rats Mischief,
All rights reserved.

Licensed under the BSD 3-Clause License.

See LICENSE.md

This module is built on top of the Pydle system.

"""
import logging

from pydle import ClientPool, Client

# noinspection PyUnresolvedReferences
<<<<<<< HEAD
from Modules import cli_manager, rat_command
from Modules.rat_command import command
=======
import commands
# noinspection PyUnresolvedReferences
from Modules import cli_manager
from Modules.context import Context
from Modules.permissions import require_permission, RAT
from Modules.rat_command import Commands
# import config
>>>>>>> 55879325
from config import config

log = logging.getLogger(f"mecha.{__name__}")


class MechaClient(Client):
    """
    MechaSqueak v3
    """

    __version__ = "3.0a"

    def __init__(self, *args, **kwargs):
        """
        Custom mechasqueak constructor

        Unused arguments are passed through to pydle's constructor

        Args:
            *args (list): arguments
            **kwargs (list): keyword arguments

        """
        self._api_handler = None  # TODO: replace with handler init once it exists
        self._database_manager = None  # TODO: replace with dbm once it exists
        self._rat_cache = None  # TODO: replace with ratcache once it exists
        super().__init__(*args, **kwargs)

    async def on_connect(self):
        """
        Called upon connection to the IRC server
        :return:
        """
        log.debug(f"Connecting to channels...")
        # join a channel
        for channel in config["irc"]["channels"]:
            log.debug(f"Configured channel {channel}")
            await self.join(channel)

        log.debug("joined channels.")
        # call the super
        super().on_connect()

    #
    # def on_join(self, channel, user):
    #     super().on_join(channel, user)

    async def on_message(self, channel, user, message: str):
        """
        Triggered when a message is received
        :param channel: Channel the message arrived in
        :param user: user that triggered the message
        :param message: message body
        :return:
        """
        log.debug(f"{channel}: <{user}> {message}")
        if user == config['irc']['nickname']:
            # don't do this and the bot can get into an infinite
            # self-stimulated positive feedback loop.
            log.debug(f"Ignored {message} (anti-loop)")
            return None

        if not message.startswith(rat_command.prefix):
            # prevent bot from processing commands without the set prefix
            log.debug(f"Ignored {message} (not a command)")
            return None

        else:  # await command execution
            await rat_command.trigger(message=message,
                                      sender=user,
                                      channel=channel)

    @property
    def rat_cache(self) -> object:
        """
        Mecha's rat cache
        """
        return self._rat_cache

    @property
    def database_mgr(self) -> object:
        """
        Mecha's database connection
        """
        return self._database_mgr

    @property
    def api_handler(self) -> object:
        """
        Mecha's API connection
        """
        return self._api_handler


<<<<<<< HEAD
@command("ping")
async def cmd_ping(bot, trigger):
=======
@require_permission(RAT)
@Commands.command("ping")
async def cmd_ping(context: Context):
>>>>>>> 55879325
    """
    Pongs a ping. lets see if the bots alive (command decorator testing)
    :param bot: Pydle instance.
    :param trigger: `Trigger` object for the command call.
    """
    log.warning(f"cmd_ping triggered on channel '{context.channel}' for user "
                f"'{context.user.nickname}'")
    await context.reply(f"{context.user.nickname} pong!")


# entry point
if __name__ == "__main__":
    log.info("Initializing...")

    pool = ClientPool()
    log.debug("Starting bot...")
    try:
        log.debug("Spawning instance...")
        if config['authentication']['method'] == "PLAIN":
            log.info("Authentication method set to PLAIN.")
            # authenticate via sasl PLAIN mechanism (username & password)
            client = MechaClient(config['irc']['nickname'],
                                 sasl_username=config['authentication']['plain']['username'],
                                 sasl_password=config['authentication']['plain']['password'],
                                 sasl_identity=config['authentication']['plain']['identity'])

        elif config['authentication']['method'] == "EXTERNAL":
            log.info("Authentication method set to EXTERNAL")
            # authenticate using provided client certificate
            # key and cert may be stored as separate files, as long as mecha can read them.
            cert = config['authentication']['external']['tls_client_cert']
            # key = config['authentication']['external']['tls_client_key']

            client = MechaClient(
                config['irc']['nickname'],
                sasl_mechanism='EXTERNAL',
                tls_client_cert=f"certs/{cert}",
                # tls_client_key=f"certs/{key}"
            )
        else:
            # Pydle doesn't appear to support anything else
            raise TypeError(f"unknown authentication mechanism "
                            f"{config['authentication']['method']}.\n"
                            f"loading cannot continue.")

        log.info(f"Connecting to {config['irc']['server']}:{config['irc']['port']}...")
        pool.connect(client,
                     config['irc']['server'],
                     config['irc']['port'],
                     tls=config['irc']['tls'])
    except Exception as ex:
        log.error(f"Unable to connect to {config['irc']['server']}:"
                  f"{config['irc']['port']}"
                  f"due to an error.")
        log.error(ex)
        raise ex
    else:
        # hand the bot instance to commands
        rat_command.bot = client
        # and run the event loop
        log.info("running forever...")
        pool.handle_forever()<|MERGE_RESOLUTION|>--- conflicted
+++ resolved
@@ -16,10 +16,6 @@
 from pydle import ClientPool, Client
 
 # noinspection PyUnresolvedReferences
-<<<<<<< HEAD
-from Modules import cli_manager, rat_command
-from Modules.rat_command import command
-=======
 import commands
 # noinspection PyUnresolvedReferences
 from Modules import cli_manager
@@ -27,7 +23,12 @@
 from Modules.permissions import require_permission, RAT
 from Modules.rat_command import Commands
 # import config
->>>>>>> 55879325
+
+from pydle import ClientPool, Client
+
+# noinspection PyUnresolvedReferences
+from Modules import cli_manager, rat_command
+from Modules.rat_command import command
 from config import config
 
 log = logging.getLogger(f"mecha.{__name__}")
@@ -122,14 +123,9 @@
         return self._api_handler
 
 
-<<<<<<< HEAD
-@command("ping")
-async def cmd_ping(bot, trigger):
-=======
 @require_permission(RAT)
 @Commands.command("ping")
 async def cmd_ping(context: Context):
->>>>>>> 55879325
     """
     Pongs a ping. lets see if the bots alive (command decorator testing)
     :param bot: Pydle instance.
