--- conflicted
+++ resolved
@@ -13,11 +13,9 @@
 """
 import logging
 from functools import wraps
-<<<<<<< HEAD
-from typing import Any, Union, Callable
-=======
-from typing import List, Dict, Set
->>>>>>> 5dd9f955
+
+from typing import Any, Union, Callable,List, Dict, Set
+
 
 from Modules.context import Context
 from config import config
