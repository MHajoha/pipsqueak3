version: 2
jobs:
  build:
    working_directory: ~/repo
    
    docker:
      - image: circleci/python:3.6.5
    
    steps:

      - checkout
      - setup_remote_docker
      - run:
          name: acquire coverage-reporter
          command: |
            curl -L https://codeclimate.com/downloads/test-reporter/test-reporter-latest-linux-amd64 > ./cc-test-reporter
            chmod +x ./cc-test-reporter
      
      - run:
          name: Build containers
          command: |
            docker-compose build
            docker volume create --name=p-data
      - run:
          name: Run tests
          command: |
            docker-compose up -d sql
<<<<<<< HEAD
            ./cc-test-reporter before-build
            docker-compose run tests
=======
            docker-compose run --name spark -e CC_TEST_REPORTER_ID="c9ec35db75642b31c9d4d818e9efae69202fc4f2a0c2bb35f56ebeef28c4031f" tests
      - run:
          name: Copy workdir from docker container and upload reports
          environment:
            - CC_TEST_REPORTER_ID: c9ec35db75642b31c9d4d818e9efae69202fc4f2a0c2bb35f56ebeef28c4031f
          command: |
            docker cp spark:/mechasqueak/ ./mecha/
            cd mecha
>>>>>>> 56064605
            ./cc-test-reporter after-build --coverage-input-type coverage.py --exit-code $?
notify:
  branches:
    - all
<<<<<<< HEAD
  webhooks:
    - url: http://orthanc.localecho.net/cgi-bin/webhook.py
=======
  #webhooks:
    #- url: http://orthanc.localecho.net/cgi-bin/webhook.py
>>>>>>> 56064605
<|MERGE_RESOLUTION|>--- conflicted
+++ resolved
@@ -25,11 +25,8 @@
           name: Run tests
           command: |
             docker-compose up -d sql
-<<<<<<< HEAD
             ./cc-test-reporter before-build
             docker-compose run tests
-=======
-            docker-compose run --name spark -e CC_TEST_REPORTER_ID="c9ec35db75642b31c9d4d818e9efae69202fc4f2a0c2bb35f56ebeef28c4031f" tests
       - run:
           name: Copy workdir from docker container and upload reports
           environment:
@@ -37,15 +34,9 @@
           command: |
             docker cp spark:/mechasqueak/ ./mecha/
             cd mecha
->>>>>>> 56064605
             ./cc-test-reporter after-build --coverage-input-type coverage.py --exit-code $?
 notify:
   branches:
     - all
-<<<<<<< HEAD
   webhooks:
-    - url: http://orthanc.localecho.net/cgi-bin/webhook.py
-=======
-  #webhooks:
-    #- url: http://orthanc.localecho.net/cgi-bin/webhook.py
->>>>>>> 56064605
+    - url: http://orthanc.localecho.net/cgi-bin/webhook.py