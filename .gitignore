--- conflicted
+++ resolved
@@ -103,14 +103,12 @@
 # mypy
 .mypy_cache/
 
-<<<<<<< HEAD
+# could contain psql-databse files
 /postgres-files/data/
 
-*.zip
+# ownCloud sync artifacts
+._sync_*
 
-._sync_*
-=======
->>>>>>> dfb06bbc
 #configuration
 config/config.json
 config/live.json
