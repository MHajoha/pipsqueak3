export P_HOST
psql -c 'CREATE ROLE mecha3 LOGIN CREATEDB' -U postgres -h $P_HOST
psql -c 'CREATE DATABASE mecha3 WITH OWNER = mecha3' -U postgres -h $P_HOST
<<<<<<< HEAD
pytest -v --cov --cov-report xml --junit-xml=test-reports/junit.xml --config ./testing.json
cp coverage.xml /test-data/coverage.xml
=======
pytest -v --cov --cov-report xml --junit-xml=test-reports --config ./testing.json
# ./cc-test-reporter after-build --coverage-input-type coverage.py --exit-code $?
>>>>>>> 7ceb7a84
<|MERGE_RESOLUTION|>--- conflicted
+++ resolved
@@ -1,10 +1,5 @@
 export P_HOST
 psql -c 'CREATE ROLE mecha3 LOGIN CREATEDB' -U postgres -h $P_HOST
 psql -c 'CREATE DATABASE mecha3 WITH OWNER = mecha3' -U postgres -h $P_HOST
-<<<<<<< HEAD
 pytest -v --cov --cov-report xml --junit-xml=test-reports/junit.xml --config ./testing.json
-cp coverage.xml /test-data/coverage.xml
-=======
-pytest -v --cov --cov-report xml --junit-xml=test-reports --config ./testing.json
-# ./cc-test-reporter after-build --coverage-input-type coverage.py --exit-code $?
->>>>>>> 7ceb7a84
+cp coverage.xml /test-data/coverage.xml